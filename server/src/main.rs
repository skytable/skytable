/*
 * Created on Thu Jul 02 2020
 *
 * This file is a part of Skytable
 * Skytable (formerly known as TerrabaseDB or Skybase) is a free and open-source
 * NoSQL database written by Sayan Nandan ("the Author") with the
 * vision to provide flexibility in data modelling without compromising
 * on performance, queryability or scalability.
 *
 * Copyright (c) 2020, Sayan Nandan <ohsayan@outlook.com>
 *
 * This program is free software: you can redistribute it and/or modify
 * it under the terms of the GNU Affero General Public License as published by
 * the Free Software Foundation, either version 3 of the License, or
 * (at your option) any later version.
 *
 * This program is distributed in the hope that it will be useful,
 * but WITHOUT ANY WARRANTY; without even the implied warranty of
 * MERCHANTABILITY or FITNESS FOR A PARTICULAR PURPOSE.  See the
 * GNU Affero General Public License for more details.
 *
 * You should have received a copy of the GNU Affero General Public License
 * along with this program. If not, see <https://www.gnu.org/licenses/>.
 *
*/

//! # Skytable
//!
//! The `skyd` crate (or the `server` folder) is Skytable's database server and maybe
//! is the most important part of the project. There are several modules within this crate; see
//! the modules for their respective documentation.

use crate::config::BGSave;
use crate::config::PortConfig;
use crate::config::SnapshotConfig;
use std::io::{self, prelude::*};
mod config;
use std::env;
mod admin;
mod coredb;
mod dbnet;
mod diskstore;
mod kvengine;
mod protocol;
mod queryengine;
mod resp;
use coredb::CoreDB;
use dbnet::run;
use env_logger::*;
use libsky::util::terminal;
use std::sync::Arc;
use tokio::signal;
#[cfg(test)]
mod tests;

#[cfg(not(target_env = "msvc"))]
use jemallocator::Jemalloc;

#[cfg(not(target_env = "msvc"))]
#[global_allocator]
/// Jemallocator - this is the default memory allocator for platforms other than msvc
static GLOBAL: Jemalloc = Jemalloc;

/// The version text
static MSG: &'static str = "Skytable v0.5.2 | https://github.com/skytable/skytable\n";
/// The terminal art for `!noart` configurations
static TEXT: &'static str = "███████ ██   ██ ██    ██ ████████  █████  ██████  ██      ███████ \n██      ██  ██   ██  ██     ██    ██   ██ ██   ██ ██      ██      \n███████ █████     ████      ██    ███████ ██████  ██      █████   \n     ██ ██  ██     ██       ██    ██   ██ ██   ██ ██      ██      \n███████ ██   ██    ██       ██    ██   ██ ██████  ███████ ███████ \n                                                                  \n                                                                  ";

fn main() {
    Builder::new()
        .parse_filters(&env::var("SKY_LOG").unwrap_or("info".to_owned()))
        .init();
    // Start the server which asynchronously waits for a CTRL+C signal
    // which will safely shut down the server
    let runtime = tokio::runtime::Builder::new_multi_thread()
        .thread_name("server")
        .enable_all()
        .build()
        .unwrap();
    let (db, mut descriptor) = runtime.block_on(async {
        let (tcplistener, bgsave_config, snapshot_config, restore_filepath) =
            check_args_and_get_cfg().await;
        let (db, descriptor) = run(
            tcplistener,
            bgsave_config,
            snapshot_config,
            signal::ctrl_c(),
            restore_filepath,
        )
        .await;
        (db, descriptor)
    });
    // Make sure all background workers terminate
    drop(runtime);
    assert_eq!(
        Arc::strong_count(&db.shared),
        1,
        "Maybe the compiler reordered the drop causing more than one instance of CoreDB to live at this point"
    );
<<<<<<< HEAD
    let mut lock = match diskstore::flock::FileLock::lock("data.bin") {
        Ok(lck) => lck,
        Err(e) => {
            log::error!("Failed to reacquire lock on data file with '{}'", e);
            std::process::exit(0x100);
        }
    };
    if let Err(e) = flush_db!(db, lock) {
=======
    // Try to acquire lock almost immediately
    if let Err(e) = descriptor.reacquire() {
        log::error!("Failed to reacquire lock on data file with error: '{}'", e);
        panic!("FATAL: data file relocking failure");
    }
    if let Err(e) = flush_db!(db, descriptor) {
>>>>>>> 6ab73958
        log::error!("Failed to flush data to disk with '{}'", e);
        loop {
            // Keep looping until we successfully write the in-memory table to disk
            log::warn!("Press enter to try again...");
            io::stdout().flush().unwrap();
            io::stdin().read(&mut [0]).unwrap();
<<<<<<< HEAD
            if let Ok(_) = flush_db!(db, lock) {
=======
            if let Ok(_) = flush_db!(db, descriptor) {
>>>>>>> 6ab73958
                log::info!("Successfully saved data to disk");
                break;
            } else {
                continue;
            }
        }
    } else {
        log::info!("Successfully saved data to disk");
    }
    terminal::write_info("Goodbye :)\n").unwrap();
}

/// This function checks the command line arguments and either returns a config object
/// or prints an error to `stderr` and terminates the server
async fn check_args_and_get_cfg() -> (
    PortConfig,
    BGSave,
    SnapshotConfig,
    Option<String>,
) {
    let cfg = config::get_config_file_or_return_cfg();
    let binding_and_cfg = match cfg {
        Ok(config::ConfigType::Custom(cfg, file)) => {
            if cfg.is_artful() {
                println!("{}\n{}", MSG, TEXT);
            } else {
                println!("{}", MSG);
            }
            log::info!("Using settings from supplied configuration");
            (cfg.ports, cfg.bgsave, cfg.snapshot, file)
        }
        Ok(config::ConfigType::Def(cfg, file)) => {
            println!("{}\n{}", MSG, TEXT);
            log::warn!("No configuration file supplied. Using default settings");
            (cfg.ports, cfg.bgsave, cfg.snapshot, file)
        }
        Err(e) => {
            log::error!("{}", e);
            std::process::exit(0x100);
        }
    };
    binding_and_cfg
}<|MERGE_RESOLUTION|>--- conflicted
+++ resolved
@@ -33,6 +33,7 @@
 use crate::config::BGSave;
 use crate::config::PortConfig;
 use crate::config::SnapshotConfig;
+use crate::diskstore::PERSIST_FILE;
 use std::io::{self, prelude::*};
 mod config;
 use std::env;
@@ -77,10 +78,10 @@
         .enable_all()
         .build()
         .unwrap();
-    let (db, mut descriptor) = runtime.block_on(async {
+    let db = runtime.block_on(async {
         let (tcplistener, bgsave_config, snapshot_config, restore_filepath) =
             check_args_and_get_cfg().await;
-        let (db, descriptor) = run(
+        let db = run(
             tcplistener,
             bgsave_config,
             snapshot_config,
@@ -88,7 +89,7 @@
             restore_filepath,
         )
         .await;
-        (db, descriptor)
+        db
     });
     // Make sure all background workers terminate
     drop(runtime);
@@ -97,8 +98,7 @@
         1,
         "Maybe the compiler reordered the drop causing more than one instance of CoreDB to live at this point"
     );
-<<<<<<< HEAD
-    let mut lock = match diskstore::flock::FileLock::lock("data.bin") {
+    let mut lock = match diskstore::flock::FileLock::lock(&*PERSIST_FILE) {
         Ok(lck) => lck,
         Err(e) => {
             log::error!("Failed to reacquire lock on data file with '{}'", e);
@@ -106,25 +106,13 @@
         }
     };
     if let Err(e) = flush_db!(db, lock) {
-=======
-    // Try to acquire lock almost immediately
-    if let Err(e) = descriptor.reacquire() {
-        log::error!("Failed to reacquire lock on data file with error: '{}'", e);
-        panic!("FATAL: data file relocking failure");
-    }
-    if let Err(e) = flush_db!(db, descriptor) {
->>>>>>> 6ab73958
         log::error!("Failed to flush data to disk with '{}'", e);
         loop {
             // Keep looping until we successfully write the in-memory table to disk
             log::warn!("Press enter to try again...");
             io::stdout().flush().unwrap();
             io::stdin().read(&mut [0]).unwrap();
-<<<<<<< HEAD
             if let Ok(_) = flush_db!(db, lock) {
-=======
-            if let Ok(_) = flush_db!(db, descriptor) {
->>>>>>> 6ab73958
                 log::info!("Successfully saved data to disk");
                 break;
             } else {
@@ -139,12 +127,7 @@
 
 /// This function checks the command line arguments and either returns a config object
 /// or prints an error to `stderr` and terminates the server
-async fn check_args_and_get_cfg() -> (
-    PortConfig,
-    BGSave,
-    SnapshotConfig,
-    Option<String>,
-) {
+async fn check_args_and_get_cfg() -> (PortConfig, BGSave, SnapshotConfig, Option<String>) {
     let cfg = config::get_config_file_or_return_cfg();
     let binding_and_cfg = match cfg {
         Ok(config::ConfigType::Custom(cfg, file)) => {
