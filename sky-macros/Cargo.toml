[package]
authors = ["Sayan Nandan <ohsayan@outlook.com>"]
edition = "2021"
name = "sky_macros"
version = "0.8.0"

# See more keys and their definitions at https://doc.rust-lang.org/cargo/reference/manifest.html

[lib]
proc-macro = true

[dependencies]
# external deps
<<<<<<< HEAD
proc-macro2 = "1.0.49"
quote = "1.0.23"
rand = "0.8.5"
syn = { version = "1.0.107", features = ["full"] }
=======
proc-macro2 = "1.0.70"
quote = "1.0.33"
syn = { version = "1.0.109", features = ["full"] }
libsky = { path = "../libsky" }
>>>>>>> 3c57e445
<|MERGE_RESOLUTION|>--- conflicted
+++ resolved
@@ -11,14 +11,7 @@
 
 [dependencies]
 # external deps
-<<<<<<< HEAD
-proc-macro2 = "1.0.49"
-quote = "1.0.23"
-rand = "0.8.5"
-syn = { version = "1.0.107", features = ["full"] }
-=======
 proc-macro2 = "1.0.70"
 quote = "1.0.33"
 syn = { version = "1.0.109", features = ["full"] }
-libsky = { path = "../libsky" }
->>>>>>> 3c57e445
+libsky = { path = "../libsky" }